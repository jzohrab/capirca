#!/usr/bin/env python
#
# Copyright 2009 Google Inc.
#
# Licensed under the Apache License, Version 2.0 (the "License");
# you may not use this file except in compliance with the License.
# You may obtain a copy of the License at
#
#      http://www.apache.org/licenses/LICENSE-2.0
#
# Unless required by applicable law or agreed to in writing, software
# distributed under the License is distributed on an "AS IS" BASIS,
# WITHOUT WARRANTIES OR CONDITIONS OF ANY KIND, either express or implied.
# See the License for the specific language governing permissions and
# limitations under the License.
import os
from setuptools import setup, find_packages

def find_data_files(source):
  result = []
  for directory, _, files in os.walk(source):
    files = [os.path.join(directory, x) for x in files]
    result.append((directory, files))

<<<<<<< HEAD
setup(name='capirca',
      maintainer='Google',
      maintainer_email='capirca-dev@googlegroups.com',
      version='1.2.3',
      url='https://github.com/google/capirca/',
      license='Apache License, Version 2.0',
      classifiers=[
          'Development Status :: 5 - Production/Stable',
          'Intended Audience :: Developers',
          'License :: OSI Approved :: Apache Software License',
          'Operating System :: OS Independent',
          'Topic :: Internet',
          'Topic :: Software Development :: Libraries',
          'Topic :: Security'],
      py_modules=['aclgen', 'definate', 'definate.generator',
                  'definate.generator_factory', 'definate.dns_generator',
                  'definate.filter_factory', 'definate.global_filter',
                  'definate.file_filter', 'definate.definition_filter',
                  'definate.yaml_validator', 'lib.arista', 'lib.aruba',
                  'lib.brocade','lib.cisco', 'lib.ciscoasa', 'lib.cisconx',
                  'lib.ciscoxr','lib.gce','lib.ipset',
                  'lib.iptables', 'lib.juniper', 'lib.junipersrx',
                  'lib.nacaddr', 'lib.policy', 'lib.policyparser', 'lib.yamlpolicyparser', 'lib.policyreader',
                  'lib.naming', 'lib.yamlnaming', 'lib.nsxv','lib.aclcheck',
                  'lib.aclgenerator', 'lib.port', 'lib.demo', 'lib.speedway',
                  'lib.ipset', 'lib.packetfilter', 'lib.gce',
                  'third_party.ipaddr', 'third_party.ply.lex',
                  'third_party.ply.yacc'])
=======
  return result
data_files = (["aclcheck_cmdline.py", "aclgen.py", "definate.py"] +
              find_data_files("def") +
              find_data_files("definate") +
              find_data_files("doc") +
              find_data_files("filter") +
              find_data_files("lib") +
              find_data_files("policies") +
              find_data_files("test") +
              find_data_files("tests") +
              find_data_files("third_party") +
              find_data_files("tools"))

setup(
    name='capirca',
    version='1.109',
    description='Capirca',
    license='Apache License, Version 2.0',
    url='https://github.com/google/capirca/',
    packages=find_packages(),
    zip_safe=False,
    include_package_data=True,
    data_files=data_files,
    install_requires=[
      'python-gflags', 'ply', 'ipaddr', 'mock']
)
>>>>>>> 771ce63b
<|MERGE_RESOLUTION|>--- conflicted
+++ resolved
@@ -21,38 +21,8 @@
   for directory, _, files in os.walk(source):
     files = [os.path.join(directory, x) for x in files]
     result.append((directory, files))
+  return result
 
-<<<<<<< HEAD
-setup(name='capirca',
-      maintainer='Google',
-      maintainer_email='capirca-dev@googlegroups.com',
-      version='1.2.3',
-      url='https://github.com/google/capirca/',
-      license='Apache License, Version 2.0',
-      classifiers=[
-          'Development Status :: 5 - Production/Stable',
-          'Intended Audience :: Developers',
-          'License :: OSI Approved :: Apache Software License',
-          'Operating System :: OS Independent',
-          'Topic :: Internet',
-          'Topic :: Software Development :: Libraries',
-          'Topic :: Security'],
-      py_modules=['aclgen', 'definate', 'definate.generator',
-                  'definate.generator_factory', 'definate.dns_generator',
-                  'definate.filter_factory', 'definate.global_filter',
-                  'definate.file_filter', 'definate.definition_filter',
-                  'definate.yaml_validator', 'lib.arista', 'lib.aruba',
-                  'lib.brocade','lib.cisco', 'lib.ciscoasa', 'lib.cisconx',
-                  'lib.ciscoxr','lib.gce','lib.ipset',
-                  'lib.iptables', 'lib.juniper', 'lib.junipersrx',
-                  'lib.nacaddr', 'lib.policy', 'lib.policyparser', 'lib.yamlpolicyparser', 'lib.policyreader',
-                  'lib.naming', 'lib.yamlnaming', 'lib.nsxv','lib.aclcheck',
-                  'lib.aclgenerator', 'lib.port', 'lib.demo', 'lib.speedway',
-                  'lib.ipset', 'lib.packetfilter', 'lib.gce',
-                  'third_party.ipaddr', 'third_party.ply.lex',
-                  'third_party.ply.yacc'])
-=======
-  return result
 data_files = (["aclcheck_cmdline.py", "aclgen.py", "definate.py"] +
               find_data_files("def") +
               find_data_files("definate") +
@@ -67,7 +37,7 @@
 
 setup(
     name='capirca',
-    version='1.109',
+    version='1.200',
     description='Capirca',
     license='Apache License, Version 2.0',
     url='https://github.com/google/capirca/',
@@ -77,5 +47,4 @@
     data_files=data_files,
     install_requires=[
       'python-gflags', 'ply', 'ipaddr', 'mock']
-)
->>>>>>> 771ce63b
+)