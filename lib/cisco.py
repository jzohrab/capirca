--- conflicted
+++ resolved
@@ -413,23 +413,13 @@
                                                     af=self.text_af))
       return ''
 
-<<<<<<< HEAD
-    ret_str.append(' remark ' + self.term.name)
-    if self.term.owner:
-      self.term.comment.append('Owner: %s' % self.term.owner)
-=======
     if self.term_remark:
-      ret_str.append('remark ' + self.term.name)
->>>>>>> 771ce63b
+      ret_str.append(' remark ' + self.term.name)
     if self.term.owner:
       self.term.comment.append('Owner: %s' % self.term.owner)
     for comment in self.term.comment:
       for line in comment.split('\n'):
-<<<<<<< HEAD
-        ret_str.append(' remark ' + str(line)[:100])
-=======
-        ret_str.append('remark ' + str(line)[:100].rstrip())
->>>>>>> 771ce63b
+        ret_str.append(' remark ' + str(line)[:100].rstrip())
 
     # Term verbatim output - this will skip over normal term creation
     # code by returning early.  Warnings provided in policy.py.
@@ -669,6 +659,9 @@
         addr = '%s' % (addr.with_prefixlen)
       else:
         addr = 'host %s' % (addr.ip)
+    # DSMO enabled
+    if type(addr) is tuple:
+      addr = '%s %s' % summarizer.ToDottedQuad(addr, negate=True)
     return addr
 
   def _TermletToStr(self, action, proto, saddr, sport, daddr, dport,
@@ -691,38 +684,8 @@
     Raises:
       UnsupportedCiscoAccessListError: When unknown icmp-types specified
     """
-<<<<<<< HEAD
     saddr = self._AddressToStr(saddr)
     daddr = self._AddressToStr(daddr)
-=======
-    # inet4
-    if type(saddr) is nacaddr.IPv4 or type(saddr) is ipaddr.IPv4Network:
-      if saddr.numhosts > 1:
-        saddr = '%s %s' % (saddr.ip, saddr.hostmask)
-      else:
-        saddr = 'host %s' % (saddr.ip)
-    if type(daddr) is nacaddr.IPv4 or type(daddr) is ipaddr.IPv4Network:
-      if daddr.numhosts > 1:
-        daddr = '%s %s' % (daddr.ip, daddr.hostmask)
-      else:
-        daddr = 'host %s' % (daddr.ip)
-    # inet6
-    if type(saddr) is nacaddr.IPv6 or type(saddr) is ipaddr.IPv6Network:
-      if saddr.numhosts > 1:
-        saddr = '%s' % (saddr.with_prefixlen)
-      else:
-        saddr = 'host %s' % (saddr.ip)
-    if type(daddr) is nacaddr.IPv6 or type(daddr) is ipaddr.IPv6Network:
-      if daddr.numhosts > 1:
-        daddr = '%s' % (daddr.with_prefixlen)
-      else:
-        daddr = 'host %s' % (daddr.ip)
-    # DSMO enabled
-    if type(saddr) is tuple:
-      saddr = '%s %s' % summarizer.ToDottedQuad(saddr, negate=True)
-    if type(daddr) is tuple:
-      daddr = '%s %s' % summarizer.ToDottedQuad(daddr, negate=True)
->>>>>>> 771ce63b
 
     # fix ports
     if not sport:
@@ -811,8 +774,10 @@
                                       'routing_instance',
                                      ])
 
-  def _Term(self, term, af=4, proto_int=True):
-    return Term(term)
+  # TODO: potentially remove.
+  # This was used below in comment 'render terms based on filter type'
+  # def _Term(self, term, af=4, proto_int=True):
+  #   return Term(term)
  
   def _TranslatePolicy(self, pol, exp_info):
     self.cisco_policies = []
@@ -887,15 +852,11 @@
             # keep track of sequence numbers across terms
             new_terms.append(TermStandard(term, filter_name, self._PLATFORM))
           elif next_filter == 'extended':
-<<<<<<< HEAD
-            new_terms.append(self._Term(term, proto_int=self._PROTO_INT))
-=======
             enable_dsmo = (len(filter_options) > 2 and
                            filter_options[2] == 'enable_dsmo')
             new_terms.append(
                 Term(term, proto_int=self._PROTO_INT, enable_dsmo=enable_dsmo,
                      term_remark=self._TERM_REMARK, platform=self._PLATFORM))
->>>>>>> 771ce63b
           elif next_filter == 'object-group':
             obj_target.AddTerm(term)
             obj_group_term = ObjectGroupTerm(term, filter_name)
